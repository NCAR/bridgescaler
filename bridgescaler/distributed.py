import numpy as np
from numpy.lib.recfunctions import structured_to_unstructured, unstructured_to_structured
from copy import deepcopy
from crick import TDigest as CTDigest
from numba_stats import norm
import pandas as pd
import xarray as xr
from pytdigest import TDigest
from functools import partial
from scipy.stats import logistic
from warnings import warn
<<<<<<< HEAD
=======
import psutil
>>>>>>> efec81ac
from memory_profiler import profile
CENTROID_DTYPE = np.dtype([('mean', np.float64), ('weight', np.float64)])
import gc

class DBaseScaler(object):
    """
    Base distributed scaler class. Used only to store attributes and methods shared across all distributed
    scaler subclasses.
    """
    def __init__(self, channels_last=True):
        self.x_columns_ = None
        self.is_array_ = False
        self._fit = False
        self.channels_last = channels_last

    def is_fit(self):
        return self._fit

    @staticmethod
    def extract_x_columns(x, channels_last=True):
        """
        Extract the variable names to be transformed from x depending on if x is a pandas DataFrame, an
        xarray DataArray, or a numpy array. All of these assume that the columns are in the last dimension.
        If x is an xarray DataArray, there should be a coorindate variable with the same name as the last dimension
        of the DataArray being transformed.

        Args:
            x (Union[pandas.DataFrame, xarray.DataArray, numpy.ndarray]): array of values to be transformed.
            channels_last (bool): If True, then assume the variable or channel dimension is the last dimension of the
                array. If False, then assume the variable or channel dimension is second.

        Returns:
            xv (numpy.ndarray): Array of values to be transformed.
            is_array (bool): Whether or not x was a np.ndarray.
        """
        is_array = False
        var_dim_num = -1
        if not channels_last:
            var_dim_num = 1
        if hasattr(x, "columns"):
            x_columns = x.columns.values
        elif hasattr(x, "coords"):
            var_dim = x.dims[var_dim_num]
            x_columns = x.coords[var_dim].values
        else:
            x_columns = np.arange(x.shape[var_dim_num])
            is_array = True
        return x_columns, is_array

    @staticmethod
    def extract_array(x):
        if hasattr(x, "columns") or hasattr(x, "coords"):
            xv = x.values
        else:
            xv = x
        return xv

    def get_column_order(self, x_in_columns):
        """
        Get the indices of the scaler columns that have the same name as the columns in the input x array. This
        enables users to pass a DataFrame or DataArray to transform or inverse_transform with fewer columns than
        the original scaler or columns in a different order and still have the input dataset be transformed properly.

        Args:
            x_in_columns (Union[list, numpy.ndarray]): list of input columns.

        Returns:
            x_in_col_indices (np.ndarray): indices of the input columns from x in the scaler in order.
        """
        assert np.all(np.isin(x_in_columns, self.x_columns_)), "Some input columns not in scaler x_columns."
        x_in_col_indices = np.array([np.where(col == np.array(self.x_columns_))[0][0] for col in x_in_columns])
        return x_in_col_indices
    
    @staticmethod
    def package_transformed_x(x_transformed, x):
        """
        Repackaged a transformed numpy array into the same datatype as the original x, including
        all metadata.

        Args:
            x_transformed (numpy.ndarray): array after being transformed or inverse transformed
            x (Union[pandas.DataFrame, xarray.DataArray, numpy.ndarray]):

        Returns:

        """
        if hasattr(x, "columns"):
            x_packaged = pd.DataFrame(x_transformed, index=x.index, columns=x.columns)
        elif hasattr(x, "coords"):
            x_packaged = xr.DataArray(x_transformed, coords=x.coords, dims=x.dims, attrs=x.attrs, name=x.name)
        else:
            x_packaged = x_transformed
        return x_packaged

    def set_channel_dim(self, channels_last=None):
        if channels_last is None:
            channels_last = self.channels_last
        if channels_last:
            channel_dim = -1
        else:
            channel_dim = 1
        return channel_dim

    def process_x_for_transform(self, x, channels_last=None):
        if channels_last is None:
            channels_last = self.channels_last
        channel_dim = self.set_channel_dim(channels_last)
        assert self._fit, "Scaler has not been fit."
        x_in_cols, is_array = self.extract_x_columns(x, channels_last=channels_last)
        if is_array:
            assert x.shape[channel_dim] == self.x_columns_.shape[0], "Number of input columns does not match scaler."
            x_col_order = np.arange(x.shape[channel_dim])
        else:
            x_col_order = self.get_column_order(x_in_cols)
        xv = self.extract_array(x)
        x_transformed = np.zeros(xv.shape, dtype=xv.dtype)
        return xv, x_transformed, channels_last, channel_dim, x_col_order

    def fit(self, x, weight=None):
        pass

    def transform(self, x, channels_last=None):
        pass

    def fit_transform(self, x, channels_last=None, weight=None):
        self.fit(x, weight=weight)
        return self.transform(x, channels_last=channels_last)

    def inverse_transform(self, x, channels_last=None):
        pass

    def __add__(self, other):
        pass

    def subset_columns(self, sel_columns):
        pass

    def add_variables(self, other):
        pass


class DStandardScaler(DBaseScaler):
    """
    Distributed version of StandardScaler. You can calculate this map-reduce style by running it on individual
    data files, return the fitted objects, and then sum them together to represent the full dataset. Scaler
    supports numpy arrays, pandas dataframes, and xarray DataArrays and will return a transformed array in the
    same form as the original with column or coordinate names preserved.

    """
    def __init__(self, channels_last=True):
        self.mean_x_ = None
        self.n_ = 0
        self.var_x_ = None
        super().__init__(channels_last=channels_last)

    def fit(self, x, weight=None):
        x_columns, is_array = self.extract_x_columns(x, channels_last=self.channels_last)
        xv = self.extract_array(x)
        channel_dim = self.set_channel_dim()
        if not self._fit:
            self.x_columns_ = x_columns
            self.is_array_ = is_array
            self.n_ += xv.shape[0]
            self.mean_x_ = np.zeros(xv.shape[channel_dim], dtype=xv.dtype)
            self.var_x_ = np.zeros(xv.shape[channel_dim], dtype=xv.dtype)
            if self.channels_last:
                for i in range(xv.shape[channel_dim]):
                    self.mean_x_[i] = np.nanmean(xv[..., i])
                    self.var_x_[i] = np.nanvar(xv[..., i], ddof=1)
            else:
                for i in range(xv.shape[channel_dim]):
                    self.mean_x_[i] = np.nanmean(xv[:, i])
                    self.var_x_[i] = np.nanvar(xv[:, i], ddof=1)

        else:
            assert x.shape[channel_dim] == self.x_columns_.shape[0], "New data has a different number of columns"
            if is_array:
                x_col_order = np.arange(x.shape[-1])
            else:
                x_col_order = self.get_column_order(x_columns)
            # update derived from
            # https://math.stackexchange.com/questions/2971315/how-do-i-combine-standard-deviations-of-two-groups
            for i, o in enumerate(x_col_order):
                if self.channels_last:
                    new_mean = np.nanmean(xv[..., i])
                    new_var = np.nanvar(xv[..., i], ddof=1)
                else:
                    new_mean = np.nanmean(xv[:, i])
                    new_var = np.nanvar(xv[:, i], ddof=1)
                new_n = xv.shape[0]
                combined_mean = (self.n_ * self.mean_x_[o] + x.shape[0] * new_mean) / (self.n_ + x.shape[0])
                weighted_var = ((self.n_ - 1) * self.var_x_[o] + (new_n - 1) * new_var) / (self.n_ + new_n - 1)
                var_correction = self.n_ * new_n * (self.mean_x_[o] - new_mean) ** 2 / (
                        (self.n_ + new_n) * (self.n_ + new_n - 1))
                self.mean_x_[o] = combined_mean
                self.var_x_[o] = weighted_var + var_correction
                self.n_ += new_n
        self._fit = True

    def transform(self, x, channels_last=None):
        """
        Transform the input data from its original form to standard scaled form. If your input data has a
        different dimension order than the data used to fit the scaler, use the channels_last keyword argument
        to specify whether the new data are `channels_last` (True) or `channels_first` (False).

        Args:
            x: Input data.
            channels_last: Override the default channels_last parameter of the scaler.

        Returns:
            x_transformed: Transformed data in the same shape and type as x.
        """
        xv, x_transformed, channels_last, channel_dim, x_col_order = self.process_x_for_transform(x, channels_last)
        x_mean, x_var = self.get_scales()
        if channels_last:
            for i, o in enumerate(x_col_order):
                x_transformed[..., i] = (xv[..., i] - x_mean[o]) / np.sqrt(x_var[o])
        else:
            for i, o in enumerate(x_col_order):
                x_transformed[:, i] = (xv[:, i] - x_mean[o]) / np.sqrt(x_var[o])
        x_transformed_final = self.package_transformed_x(x_transformed, x)
        return x_transformed_final

    def inverse_transform(self, x, channels_last=None):
        xv, x_transformed, channels_last, channel_dim, x_col_order = self.process_x_for_transform(x, channels_last)
        x_mean, x_var = self.get_scales()
        if channels_last:
            for i, o in enumerate(x_col_order):
                x_transformed[..., i] = xv[..., i] * np.sqrt(x_var[o]) + x_mean[o]
        else:
            for i, o in enumerate(x_col_order):
                x_transformed[:, i] = xv[:, i] * np.sqrt(x_var[o]) + x_mean[o]
        x_transformed = self.package_transformed_x(x_transformed, x)
        return x_transformed

    def get_scales(self):
        return self.mean_x_, self.var_x_

    def __add__(self, other):
        assert type(other) is DStandardScaler, "Input is not DStandardScaler"
        assert np.all(other.x_columns_ == self.x_columns_), "Scaler columns do not match."
        current = deepcopy(self)
        current.mean_x_ = (self.n_ * self.mean_x_ + other.n_ * other.mean_x_) / (self.n_ + other.n_)
        combined_var = ((self.n_ - 1) * self.var_x_ + (other.n_ - 1) * other.var_x_) / (self.n_ + other.n_ - 1)
        combined_var_corr = self.n_ * other.n_ * (self.mean_x_ - other.mean_x_) ** 2 / (
                (self.n_ + other.n_) * (self.n_ + other.n_ - 1))
        current.var_x_ = combined_var + combined_var_corr
        current.n_ = self.n_ + other.n_
        return current


class DMinMaxScaler(DBaseScaler):
    """
    Distributed MinMaxScaler enables calculation of min and max of variables in datasets in parallel then combining
    the mins and maxes as a reduction step. Scaler
    supports numpy arrays, pandas dataframes, and xarray DataArrays and will return a transformed array in the
    same form as the original with column or coordinate names preserved.

    """
    def __init__(self, channels_last=True):
        self.max_x_ = None
        self.min_x_ = None
        super().__init__(channels_last=channels_last)

    def fit(self, x, weight=None):
        x_columns, is_array = self.extract_x_columns(x, channels_last=self.channels_last)
        xv = self.extract_array(x)
        channel_dim = self.set_channel_dim()
        if not self._fit:
            self.x_columns_ = x_columns
            self.is_array_ = is_array
            self.max_x_ = np.zeros(xv.shape[channel_dim])
            self.min_x_ = np.zeros(xv.shape[channel_dim])
            if self.channels_last:
                for i in range(xv.shape[channel_dim]):
                    self.max_x_[i] = np.nanmax(xv[..., i])
                    self.min_x_[i] = np.nanmin(xv[..., i])
            else:
                for i in range(xv.shape[channel_dim]):
                    self.max_x_[i] = np.nanmax(xv[:, i])
                    self.min_x_[i] = np.nanmin(xv[:, i])
        else:
            assert x.shape[channel_dim] == self.x_columns_.shape[0], "New data has a different number of columns"
            if is_array:
                x_col_order = np.arange(x.shape[-1])
            else:
                x_col_order = self.get_column_order(x_columns)
            if self.channels_last:
                for i, o in enumerate(x_col_order):
                    self.max_x_[o] = np.maximum(self.max_x_[o], np.nanmax(xv[..., i]))
                    self.min_x_[o] = np.minimum(self.min_x_[o], np.nanmin(xv[..., i]))
            else:
                for i, o in enumerate(xv.shape[channel_dim]):
                    self.max_x_[o] = np.maximum(self.max_x_[o], np.nanmax(xv[:, i]))
                    self.min_x_[o] = np.minimum(self.min_x_[o], np.nanmin(xv[:, i]))
        self._fit = True

    def transform(self, x, channels_last=None):
        xv, x_transformed, channels_last, channel_dim, x_col_order = self.process_x_for_transform(x, channels_last)
        if channels_last:
            for i, o in enumerate(x_col_order):
                x_transformed[..., i] = (xv[..., i] - self.min_x_[o]) / (
                        self.max_x_[o] - self.min_x_[o])
        else:
            for i, o in enumerate(x_col_order):
                x_transformed[:, i] = (xv[:, i] - self.min_x_[o]) / (
                        self.max_x_[o] - self.min_x_[o])
        x_transformed = self.package_transformed_x(x_transformed, x)
        return x_transformed

    def inverse_transform(self, x, channels_last=None):
        xv, x_transformed, channels_last, channel_dim, x_col_order = self.process_x_for_transform(x, channels_last)
        if channels_last:
            for i, o in enumerate(x_col_order):
                x_transformed[..., i] = xv[..., i] * (self.max_x_[o] -
                                                      self.min_x_[o]) + self.min_x_[o]
        else:
            for i, o in enumerate(x_col_order):
                x_transformed[:, i] = xv[:, i] * (self.max_x_[o] -
                                                  self.min_x_[o]) + self.min_x_[o]
        x_transformed = self.package_transformed_x(x_transformed, x)
        return x_transformed

    def get_scales(self):
        return self.min_x_, self.max_x_

    def __add__(self, other):
        assert type(other) is DMinMaxScaler, "Input is not DMinMaxScaler"
        assert np.all(other.x_columns_ == self.x_columns_), "Scaler columns do not match."
        current = deepcopy(self)
        current.max_x_ = np.maximum(self.max_x_, other.max_x_)
        current.min_x_ = np.minimum(self.min_x_, other.min_x_)
        return current


def fit_variable(var_index, xv_shared=None, compression=None, channels_last=None):
    xv = xv_shared
    td_obj = CTDigest(compression=compression)
    if channels_last:
        td_obj.update(xv[..., var_index].ravel())
    else:
        td_obj.update(xv[:, var_index].ravel())
    return td_obj

@profile
def transform_variable(td_obj, xv,
                       min_val=0.000001, max_val=0.9999999, distribution="normal"):
    process = psutil.Process()

    # Record initial memory usage
    stats_before = gc.get_stats()
    #x_transformed = np.zeros(xv.shape, dtype=xv.dtype)
    initial_memory = process.memory_info().rss
    x_transformed = td_obj.cdf(xv)
    final_memory  = process.memory_info().rss
    stats_after = gc.get_stats()
    print("Memory used:", (final_memory - initial_memory) / 1e6)
    print(stats_before)
    print(stats_after)
    np.minimum(x_transformed, max_val, out=x_transformed)
    np.maximum(x_transformed, min_val, out=x_transformed)
    if distribution == "normal":
        x_transformed_final = norm.ppf(x_transformed, loc=0, scale=1)
    elif distribution == "logistic":
        x_transformed_final = logistic.ppf(x_transformed)
    else:
        x_transformed_final = x_transformed
    return x_transformed_final


def inv_transform_variable(td_obj, xv,
                           distribution="normal"):
    x_transformed = np.zeros(xv.shape, dtype=xv.dtype)
    if distribution == "normal":
        x_transformed = norm.cdf(xv, loc=0, scale=1)
    elif distribution == "logistic":
        x_transformed = logistic.cdf(xv)
    x_transformed = td_obj.quantile(x_transformed)
    return x_transformed


class DQuantileScaler(DBaseScaler):
    """
    Distributed Quantile Scaler that uses the crick TDigest Cython library to compute quantiles across multiple
    datasets in parallel. The library can perform fitting, transforms, and inverse transforms across variables
    in parallel using the multiprocessing library. Multidimensional arrays are stored in shared memory across
    processes to minimize inter-process communication.

    Attributes:
        compression: Recommended number of centroids to use.
        distribution: "uniform", "normal", or "logistic".
        min_val: Minimum value for quantile to prevent -inf results when distribution is normal or logistic.
        max_val: Maximum value for quantile to prevent inf results when distribution is normal or logistic.
        channels_last: Whether to assume the last dim or second dim are the channel/variable dimension.
    """
    def __init__(self, compression=250, distribution="uniform", min_val=0.0000001, max_val=0.9999999, channels_last=True):
        self.compression = compression
        self.distribution = distribution
        self.min_val = min_val
        self.max_val = max_val
        self.centroids_ = None
        self.size_ = None
        self.min_ = None
        self.max_ = None

        super().__init__(channels_last=channels_last)

    def td_objs_to_attributes(self, td_objs):
        self.centroids_ = [structured_to_unstructured(td_obj.centroids()) for td_obj in td_objs]
        self.size_ = np.array([td_obj.size() for td_obj in td_objs])
        self.min_ = np.array([td_obj.min() for td_obj in td_objs])
        self.max_ = np.array([td_obj.max() for td_obj in td_objs])
        return

    def attributes_to_td_objs(self):
        td_objs = []
        if self.is_fit():
            for i in range(self.max_.size):
                td_objs.append(CTDigest(self.compression))
                td_objs[-1].__setstate__((unstructured_to_structured(self.centroids_[i], CENTROID_DTYPE),
                                          self.size_[i],
                                          self.min_[i],
                                          self.max_[i]))
        return td_objs

    def fit(self, x, weight=None):
        x_columns, is_array = self.extract_x_columns(x, channels_last=self.channels_last)
        xv = self.extract_array(x)
        channel_dim = self.set_channel_dim()
        if not self._fit:
            self.x_columns_ = x_columns
            self.is_array_ = is_array
            fit_var_func = partial(fit_variable,
                                   xv_shared=xv,
                                   compression=self.compression,
                                   channels_last=self.channels_last)
            td_objs = [fit_var_func(x) for x in np.arange(xv.shape[channel_dim])]
            self.td_objs_to_attributes(td_objs)
        else:
            assert x.shape[channel_dim] == self.x_columns_.shape[0], "New data has a different number of columns"
            if is_array:
                x_col_order = np.arange(x.shape[-1])
            else:
                x_col_order = self.get_column_order(x_columns)
            td_objs = self.attributes_to_td_objs()
            fit_var_func = partial(fit_variable,
                                   xv_shared=xv,
                                   compression=self.compression,
                                   channels_last=self.channels_last)
            new_td_objs = [fit_var_func(x) for x in np.arange(xv.shape[channel_dim])]
            for i, o in enumerate(x_col_order):
                td_objs[o].merge(new_td_objs[i])
            self.td_objs_to_attributes(td_objs)
        self._fit = True
        return

    @profile
    def transform(self, x, channels_last=None, pool=None):
        xv, x_transformed, channels_last, channel_dim, x_col_order = self.process_x_for_transform(x, channels_last)
        td_objs = self.attributes_to_td_objs()
        td_i_objs = [(i, td_objs[o]) for i, o in enumerate(x_col_order)]

        trans_var_func = partial(transform_variable,
                                 min_val=self.min_val, max_val=self.max_val,
                                 distribution=self.distribution)
        if channels_last:
            if pool is not None:
                split_indices = np.round(np.linspace(0, xv[..., 0].size, pool._processes)).astype(int)
                xt_shape = x_transformed[..., 0].shape
                outputs = []
                for td_obj in td_i_objs:
                    for s, s_ind in enumerate(split_indices[1:]):
                        outputs.append(pool.apply_async(trans_var_func, (td_obj[1],
                                                        xv[..., td_obj[0]].ravel()[split_indices[s]:s_ind])))
                    x_transformed[..., td_obj[0]] = np.reshape(np.concatenate([o.get() for o in outputs]), xt_shape)
                    del outputs[:]
            else:
                for td_obj in td_i_objs:
                    x_transformed[..., td_obj[0]] = trans_var_func(td_obj[1], xv[..., td_obj[0]])
        else:
            if pool is not None:
                split_indices = np.round(np.linspace(0, xv[..., 0].size, pool._processes)).astype(int)
                xt_shape = x_transformed[:, 0].shape
                outputs = []
                for td_obj in td_i_objs:
                    for s, s_ind in enumerate(split_indices[1:]):
                        outputs.append(pool.apply_async(trans_var_func, (td_obj[1],
                                                        xv[..., td_obj[0]].ravel()[split_indices[s]:s_ind])))
                    x_transformed[:, td_obj[0]] = np.reshape(np.concatenate([o.get() for o in outputs]), xt_shape)
                    del outputs[:]
            else:
                for td_obj in td_i_objs:
                    x_transformed[:, td_obj[0]] = trans_var_func(td_obj[1], xv[:, td_obj[0]])
        x_transformed_final = self.package_transformed_x(x_transformed, x)
        return x_transformed_final

    def fit_transform(self, x, channels_last=None, weight=None, pool=None):
        self.fit(x, weight=weight)
        return self.transform(x, channels_last=channels_last, pool=pool)

    def inverse_transform(self, x, channels_last=None, pool=None):
        xv, x_transformed, channels_last, channel_dim, x_col_order = self.process_x_for_transform(x, channels_last)
        td_objs = self.attributes_to_td_objs()
        td_i_objs = [(i, td_objs[o]) for i, o in enumerate(x_col_order)]
        inv_trans_var_func = partial(inv_transform_variable,
                                 distribution=self.distribution)
        if channels_last:
            if pool is not None:
                split_indices = np.round(np.linspace(0, xv[..., 0].size, pool._processes)).astype(int)
                xt_shape = x_transformed[..., 0].shape
                outputs = []
                for td_obj in td_i_objs:
                    for s, s_ind in enumerate(split_indices[1:]):
                        outputs.append(pool.apply_async(inv_trans_var_func, (td_obj[1],
                                                        xv[..., td_obj[0]].ravel()[split_indices[s]:s_ind])))
                    x_transformed[..., td_obj[0]] = np.reshape(np.concatenate([o.get() for o in outputs]), xt_shape)
                    del outputs[:]
            else:
                for td_obj in td_i_objs:
                    x_transformed[..., td_obj[0]] = inv_trans_var_func(td_obj[1], xv[:, td_obj[0]])
        else:
            if pool is not None:
                split_indices = np.round(np.linspace(0, xv[..., 0].size, pool._processes)).astype(int)
                xt_shape = x_transformed[:, 0].shape
                outputs = []
                for td_obj in td_i_objs:
                    for s, s_ind in enumerate(split_indices[1:]):
                        outputs.append(pool.apply_async(inv_trans_var_func, (td_obj[1],
                                                        xv[..., td_obj[0]].ravel()[split_indices[s]:s_ind])))
                    x_transformed[:, td_obj[0]] = np.reshape(np.concatenate([o.get() for o in outputs]), xt_shape)
                    del outputs[:]
            else:
                for td_obj in td_i_objs:
                    x_transformed[:, td_obj[0]] = inv_trans_var_func(td_obj[1], xv[:, td_obj[0]])
        x_transformed_final = self.package_transformed_x(x_transformed, x)
        return x_transformed_final

    def __add__(self, other):
        current = deepcopy(self)
        td_objs = current.attributes_to_td_objs()
        other_td_objs = other.attributes_to_td_objs()
        assert type(other) is DQuantileScaler, "Adding mismatched scaler types."
        assert current.is_fit() and other.is_fit(), "At least one scaler is not fit."
        x_col_order = current.get_column_order(other.x_columns_)
        assert x_col_order.size > 0, "No matching columns in other DQuantileScaler"
        for i, o in enumerate(x_col_order):
            td_objs[o].merge(other_td_objs[i])
        current.td_objs_to_attributes(td_objs)
        return current


class DQuantileTransformer(DBaseScaler):
    """
    Distributed quantile transformer that uses the T-Digest algorithm to transform the input data into approximate
    quantiles. This class stores the centroids and counts from the T-Digest algorithm and calls pytdigest to
    perform centroid fitting and transforms of data when needed. DQuantileTransformer objects can be added together
    to create a combined quantile distribution, enabling map-reduce-style distributed calculations of quantiles
    across large number of files. The same object can also be fit multiple times to compile quantiles serially
    but with lower memory usage. Scaler supports numpy arrays, pandas dataframes, and xarray DataArrays and
    will return a transformed array in the same form as the original with column or coordinate names preserved.

    Args:
        max_merged_centroids (int): Maximum number of centroids in TDigest
        distribution (str): Output distribution of transform. Options are "uniform" (default), "normal", and "logistic".
        channels_last (bool): Whether data will use the last dimension (True) as the channels or variable dim
            or the second dimension (False).
    """
    def __init__(self, max_merged_centroids=1000, distribution="uniform", channels_last=True):
        warn(f'{self.__class__.__name__} will be deprecated in the next version.',
             DeprecationWarning, stacklevel=2)

        self.max_merged_centroids = max_merged_centroids
        self.distribution = distribution
        self.centroids_ = None
        super().__init__(channels_last=channels_last)
        return

    def fit(self, x, weight=None):
        x_columns, is_array = self.extract_x_columns(x, channels_last=self.channels_last)
        xv = self.extract_array(x)
        channel_dim = self.set_channel_dim()
        if not self._fit:
            self.x_columns_ = x_columns
            self.is_array_ = is_array
            # The number of centroids may vary depending on the distribution of each input variable.
            # The extra spots at the end are padded with nans.
            self.centroids_ = np.ones((xv.shape[channel_dim], self.max_merged_centroids, 2)) * np.nan
            if self.channels_last:
                for i in range(xv.shape[channel_dim]):
                    td_obj = TDigest.compute(xv[..., i].ravel(), w=weight, compression=self.max_merged_centroids)
                    self.centroids_[i, :td_obj._num_merged] = td_obj.get_centroids()
            else:
                for i in range(xv.shape[channel_dim]):
                    td_obj = TDigest.compute(xv[:, i].ravel(), w=weight, compression=self.max_merged_centroids)
                    self.centroids_[i, :td_obj._num_merged] = td_obj.get_centroids()
        else:
            assert x.shape[channel_dim] == self.x_columns_.shape[0], "New data has a different number of columns"
            if is_array:
                x_col_order = np.arange(x.shape[-1])
            else:
                x_col_order = self.get_column_order(x_columns)
            td_objs = self.to_digests()
            new_centroids = np.ones((xv.shape[-1], self.max_merged_centroids, 2)) * np.nan
            if self.channels_last:
                for i, o in enumerate(x_col_order):
                    td_obj = td_objs[o]
                    new_td_obj = TDigest.compute(xv[..., i].ravel(), w=weight, compression=self.max_merged_centroids)
                    combined_td_obj = td_obj + new_td_obj
                    new_centroids[i, :combined_td_obj._num_merged] = combined_td_obj.get_centroids()
            else:
                for i, o in enumerate(x_col_order):
                    td_obj = td_objs[o]
                    new_td_obj = TDigest.compute(xv[:, i].ravel(), w=weight, compression=self.max_merged_centroids)
                    combined_td_obj = td_obj + new_td_obj
                    new_centroids[i, :combined_td_obj._num_merged] = combined_td_obj.get_centroids()
            self.centroids_ = new_centroids
        self._fit = True
        return

    def force_merge(self):
        """
        Trigger a merger of centroids for each variable.
        """
        td_objs = self.to_digests()
        for td_obj in td_objs:
            td_obj.force_merge()
        self.to_centroids(td_objs)

    def to_digests(self):
        """
        Converts the centroids for each variable in DQuantileTransformer to a list of TDigest objects.

        Returns:
            td_objs: list of TDigest objects
        """
        assert self._fit, "Must call fit() before calling to_digests()"
        td_objs = []
        for i in range(self.centroids_.shape[0]):
            centroid_len = np.where(np.isnan(self.centroids_[i, :, 0]))[0].min()
            td_objs.append(TDigest.of_centroids(self.centroids_[i, :centroid_len],
                                                compression=self.max_merged_centroids))
        return td_objs

    def to_centroids(self, td_objs):
        centroids = np.ones((len(td_objs), self.max_merged_centroids, 2)) * np.nan
        for i in range(len(td_objs)):
            centroids[i, :td_objs[i]._num_merged] = td_objs[i].get_centroids()
        return centroids

    def transform(self, x, channels_last=None):
        xv, x_transformed, channels_last, channel_dim, x_col_order = self.process_x_for_transform(x, channels_last)
        td_objs = self.to_digests()
        if channels_last:
            for i, o in enumerate(x_col_order):
                xd = xv[..., i].ravel().astype("float64")
                x_transformed[..., i] = np.reshape(td_objs[o].cdf(xd), xv[..., i].shape)
        else:
            for i, o in enumerate(x_col_order):
                xd = xv[:, i].ravel().astype("float64")
                x_transformed[:, i] = np.reshape(td_objs[o].cdf(xd), xv[:, i].shape)
        if self.distribution == "normal":
            x_transformed = norm.ppf(x_transformed, loc=0, scale=1)
        elif self.distribution == "logistic":
            x_transformed = logistic.ppf(x_transformed)
        x_transformed = self.package_transformed_x(x_transformed, x)
        return x_transformed

    def inverse_transform(self, x, channels_last=None):
        xv, x_transformed, channels_last, channel_dim, x_col_order = self.process_x_for_transform(x, channels_last)
        td_objs = self.to_digests()
        if self.distribution == "normal":
            x_transformed = norm.cdf(xv, loc=0, scale=1)
        elif self.distribution == "logistic":
            x_transformed = logistic.cdf(xv)
        if channels_last:
            for i, o in enumerate(x_col_order):
                xd = x_transformed[..., i].ravel().astype("float64")
                x_transformed[..., i] = np.reshape(td_objs[o].inverse_cdf(xd),
                                                   xv[..., i].shape)
        else:
            for i, o in enumerate(x_col_order):
                xd = x_transformed[:, i].ravel().astype("float64")
                x_transformed[:, i] = np.reshape(td_objs[o].inverse_cdf(xd),
                                                 xv[:, i].shape)
        x_transformed = self.package_transformed_x(x_transformed, x)
        return x_transformed

    def __add__(self, other):
        assert type(other) is DQuantileTransformer, "Adding mismatched scaler types."
        assert self.is_fit() and other.is_fit(), "At least one scaler is not fit."
        td_objs = self.to_digests()
        other_td_objs = other.to_digests()
        assert len(td_objs) == len(other_td_objs), "Number of variables in scalers do not match."
        max_centroids = np.maximum(self.max_merged_centroids, other.max_merged_centroids)
        combined_centroids = np.ones((self.centroids_.shape[0], max_centroids, self.centroids_.shape[2])) * np.nan
        for i in range(len(td_objs)):
            combined_td_obj = td_objs[i] + other_td_objs[i]
            combined_td_obj.force_merge()
            combined_centroids[i, :combined_td_obj._num_merged] = combined_td_obj.get_centroids()
        new_dquantile = deepcopy(self)
        new_dquantile.max_merged_centroids = max_centroids
        new_dquantile.centroids_ = combined_centroids
        return new_dquantile<|MERGE_RESOLUTION|>--- conflicted
+++ resolved
@@ -9,10 +9,7 @@
 from functools import partial
 from scipy.stats import logistic
 from warnings import warn
-<<<<<<< HEAD
-=======
 import psutil
->>>>>>> efec81ac
 from memory_profiler import profile
 CENTROID_DTYPE = np.dtype([('mean', np.float64), ('weight', np.float64)])
 import gc
